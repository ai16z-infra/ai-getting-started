--- conflicted
+++ resolved
@@ -129,31 +129,15 @@
     .filter((q) => q.eq(q.field('isDefault'), true))
     .first();
   if (!world) {
-<<<<<<< HEAD
-    const engineId = await db.insert('engines', {
-      active: true,
-      currentTime: now,
-      generationNumber: 0,
-      idleUntil: now,
-    });
-    const mapId = await db.insert('maps', {
+    const engineId = await createEngine(ctx, internal.game.main.runStep);
+    const mapId = await ctx.db.insert('maps', {
       width: firstmap.mapwidth,
       height: firstmap.mapheight,
       tileSetUrl: firstmap.tilesetpath,
       tileSetDimX: firstmap.tilesetpxw,
       tileSetDimY: firstmap.tilesetpxh,
-      tileDim: firstmap.tiledim,
-      bgTiles: firstmap.bgtiles,
-=======
-    const engineId = await createEngine(ctx, internal.game.main.runStep);
-    const mapId = await ctx.db.insert('maps', {
-      width: firstmap.mapWidth,
-      height: firstmap.mapHeight,
-      tileSetUrl: firstmap.tilesetPath,
-      tileSetDim: firstmap.tileFileDim,
       tileDim: firstmap.tileDim,
       bgTiles: firstmap.bgTiles,
->>>>>>> 58beac90
       objectTiles: firstmap.objmap,
     });
     const worldId = await ctx.db.insert('worlds', {
