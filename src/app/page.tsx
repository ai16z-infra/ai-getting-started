<<<<<<< HEAD
import Examples from '@/components/Examples';
=======
import { SignedIn, SignedOut, UserButton, auth } from '@clerk/nextjs';
import GameWrapper from '@/components/GameWrapper';
import FreezeButton from '@/components/FreezeButton';
import LoginButton from '@/components/LoginButton';
>>>>>>> 8749de61

export default function Home() {
  return (
    <main className="relative flex min-h-screen flex-col items-center justify-between font-body game-background">
      <div className="w-full min-h-screen relative isolate overflow-hidden p-6 lg:p-8 shadow-2xl flex flex-col justify-center">
        <h1 className="mx-auto text-center text-6xl sm:text-8xl lg:text-9xl font-bold font-display leading-none tracking-wide game-title">
          AI Town
        </h1>

        <p className="mx-auto my-4 text-center text-xl sm:text-2xl text-white leading-tight shadow-solid">
          A virtual town where AI characters live, chat and socialize.
        </p>

        <GameWrapper />

        <footer className="absolute bottom-0 left-0 w-full flex items-center mt-4 gap-3 p-6 flex-wrap">
          <div className="flex gap-4 flex-grow">
            <a
              className="button text-white shadow-solid text-2xl"
              href="https://github.com/a16z-infra/ai-town"
            >
              <div className="inline-block bg-clay-700">
                <span>
                  <div className="inline-flex items-center gap-4">
                    <img className="w-6 h-6" src="/ai-town/assets/star.svg" />
                    Star
                  </div>
                </span>
              </div>
            </a>
          </div>
          <a href="https://a16z.com">
            <img className="w-8 h-8" src="/ai-town/a16z.png" alt="a16z" />
          </a>
          <a href="https://convex.dev">
            <img className="w-20 h-8" src="/ai-town/convex.svg" alt="Convex" />
          </a>
        </footer>
      </div>
    </main>
  );
}<|MERGE_RESOLUTION|>--- conflicted
+++ resolved
@@ -1,11 +1,4 @@
-<<<<<<< HEAD
-import Examples from '@/components/Examples';
-=======
-import { SignedIn, SignedOut, UserButton, auth } from '@clerk/nextjs';
 import GameWrapper from '@/components/GameWrapper';
-import FreezeButton from '@/components/FreezeButton';
-import LoginButton from '@/components/LoginButton';
->>>>>>> 8749de61
 
 export default function Home() {
   return (
