"use client";
import { useState } from "react";
import QAModal from "./QAModal";
import TextToImgModal from "./TextToImgModal";
import Image from "next/image";
const examples = [
  {
    name: "Text to image",
<<<<<<< HEAD
    title: "Powered by stable-diffusion on Replicate",
=======
    title: "Powered by stable-diffusion model on Replicate",
>>>>>>> 19e6188e
    imageUrl:
      "https://tjzk.replicate.delivery/models_models_featured_image/710f5e9f-9561-4e4f-9d1e-614205f62597/stable-diffusion.webp",
  },
  {
    name: "Q&A on documents",
<<<<<<< HEAD
    title: "Ask questions on a16z's blog",
    link: "https://blog.samaltman.com/", 
=======
    title: "Ask questions about an a16z blog",
    link: "https://blog.samaltman.com/",
>>>>>>> 19e6188e
    imageUrl:
      "https://a16z.com/wp-content/uploads/2023/02/cropped-favicon-512.png",
  },
];

export default function Examples() {
  const [QAModalOpen, setQAModalOpen] = useState(false);
  const [TextToImageModalOpen, setTextToImageModalOpen] = useState(false);
  return (
    <div>
      <QAModal open={QAModalOpen} setOpen={setQAModalOpen} />
      <TextToImgModal
        open={TextToImageModalOpen}
        setOpen={setTextToImageModalOpen}
      />
      <ul
        role="list"
        className="mt-14 m-auto max-w-3xl grid grid-cols-1 gap-6 lg:grid-cols-2"
      >
        {examples.map((example, i) => (
          <li
            key={example.name}
            onClick={() =>
              i === 0 ? setTextToImageModalOpen(true) : setQAModalOpen(true)
            }
            className="col-span-1 flex flex-col rounded-lg bg-slate-800  text-center shadow relative ring-1 ring-white/10 cursor-pointer hover:ring-sky-300/70 transition"
          >
            <div className="absolute -bottom-px left-10 right-10 h-px bg-gradient-to-r from-sky-300/0 via-sky-300/70 to-sky-300/0"></div>
            <div className="flex flex-1 flex-col p-8">
              <Image
                width={0}
                height={0}
                sizes="100vw"
                className="mx-auto h-32 w-32 flex-shrink-0 rounded-full"
                src={example.imageUrl}
                alt=""
              />
              <h3 className="mt-6 text-sm font-medium text-white">
                {example.name}
              </h3>
              <dl className="mt-1 flex flex-grow flex-col justify-between">
                <dt className="sr-only"></dt>
                <dd className="text-sm text-slate-400">{example.title}</dd>
              </dl>
            </div>
          </li>
        ))}
      </ul>
    </div>
  );
}<|MERGE_RESOLUTION|>--- conflicted
+++ resolved
@@ -6,23 +6,14 @@
 const examples = [
   {
     name: "Text to image",
-<<<<<<< HEAD
     title: "Powered by stable-diffusion on Replicate",
-=======
-    title: "Powered by stable-diffusion model on Replicate",
->>>>>>> 19e6188e
     imageUrl:
       "https://tjzk.replicate.delivery/models_models_featured_image/710f5e9f-9561-4e4f-9d1e-614205f62597/stable-diffusion.webp",
   },
   {
     name: "Q&A on documents",
-<<<<<<< HEAD
-    title: "Ask questions on a16z's blog",
-    link: "https://blog.samaltman.com/", 
-=======
     title: "Ask questions about an a16z blog",
     link: "https://blog.samaltman.com/",
->>>>>>> 19e6188e
     imageUrl:
       "https://a16z.com/wp-content/uploads/2023/02/cropped-favicon-512.png",
   },
