--- conflicted
+++ resolved
@@ -34,14 +34,8 @@
     "react-dom": "18.2.0",
     "react-github-btn": "^1.4.0",
     "tailwindcss": "3.3.2",
-<<<<<<< HEAD
-    "twilio": "^4.12.0",
     "typescript": "5.1.3",
-    "usehooks-ts": "^2.9.1",
-    "ws": "^8.13.0"
-=======
-    "typescript": "5.1.3"
->>>>>>> 5c43dab7
+    "usehooks-ts": "^2.9.1"
   },
   "devDependencies": {
     "@flydotio/dockerfile": "^0.2.14",
