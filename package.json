{
  "name": "ai-getting-started",
  "version": "0.0.0",
  "private": true,
  "scripts": {
    "dev": "next dev",
    "build": "next build",
    "start": "next start",
    "lint": "next lint",
    "generate-embeddings-pinecone": "node src/scripts/indexBlogs.mjs",
    "generate-embeddings-supabase": "node src/scripts/indexBlogPGVector.mjs",
    "generate-embeddings-qdrant": "node src/scripts/indexBlogsQdrant.mjs"
  },
  "dependencies": {
    "@arcjet/next": "^1.0.0-alpha.13",
    "@clerk/nextjs": "^5.1.4",
    "@headlessui/react": "^1.7.15",
<<<<<<< HEAD
    "@pinecone-database/pinecone": "^0.1.6",
    "@qdrant/js-client-rest": "^1.9.0",
=======
    "@pinecone-database/pinecone": "^2.2.2",
>>>>>>> b02e524a
    "@supabase/supabase-js": "^2.25.0",
    "@tailwindcss/forms": "^0.5.7",
    "ai": "^2.1.3",
    "autoprefixer": "10.4.19",
    "dotenv": "^16.4.5",
    "hnswlib-node": "^1.4.2",
    "langchain": "^0.0.100",
    "next": "14.2.3",
    "postcss": "8.4.38",
    "react": "18.3.1",
    "react-dom": "18.3.1",
    "react-github-btn": "^1.4.0",
    "replicate": "^0.9.3"
  },
  "devDependencies": {
    "@flydotio/dockerfile": "^0.2.14",
    "@types/node": "20.14.2",
    "@types/react": "18.3.3",
    "@types/react-dom": "18.3.0",
    "eslint": "8.56.0",
    "eslint-config-next": "14.2.3",
    "tailwindcss": "3.4.4",
    "typescript": "5.4.5"
  }
}<|MERGE_RESOLUTION|>--- conflicted
+++ resolved
@@ -15,12 +15,8 @@
     "@arcjet/next": "^1.0.0-alpha.13",
     "@clerk/nextjs": "^5.1.4",
     "@headlessui/react": "^1.7.15",
-<<<<<<< HEAD
-    "@pinecone-database/pinecone": "^0.1.6",
     "@qdrant/js-client-rest": "^1.9.0",
-=======
     "@pinecone-database/pinecone": "^2.2.2",
->>>>>>> b02e524a
     "@supabase/supabase-js": "^2.25.0",
     "@tailwindcss/forms": "^0.5.7",
     "ai": "^2.1.3",
